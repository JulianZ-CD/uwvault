--- conflicted
+++ resolved
@@ -52,7 +52,6 @@
     mocker.patch.object(service, 'supabase')
     return service
 
-<<<<<<< HEAD
 TEST_USER = {
     "email": settings.USER_EMAIL,
     "password": settings.USER_PASSWORD
@@ -271,7 +270,6 @@
             is_admin=True
         )
     return _require_admin
-=======
 
 @pytest.fixture
 async def admin_token(test_client):
@@ -300,5 +298,4 @@
                 await auth_service.delete_user(user["id"])
                 print(f"Successfully deleted user: {user['email']}")
             except Exception as e:
-                print(f"Failed to delete test user {user['email']}: {e}")
->>>>>>> 20b788bf
+                print(f"Failed to delete test user {user['email']}: {e}")