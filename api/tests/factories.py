--- conflicted
+++ resolved
@@ -4,23 +4,11 @@
 from api.models.user import UserCreate, UserLogin, UserUpdate, PasswordUpdateRequest
 from factory import Factory, Faker, LazyAttribute, LazyFunction
 from api.models.resource import (
-<<<<<<< HEAD
-    ResourceBase, ResourceCreate, ResourceUpdate, ResourceInDB,
-    ResourceReview, ResourceStatus, StorageStatus, StorageOperation,
-)
-from api.tests.conftest import MockUser
-from api.services.resource_service import ResourceType
-import asyncio
-from api.core.exceptions import StorageError
-from pathlib import Path
-import io
-=======
     ResourceBase, ResourceCreate, ResourceUpdate, ResourceInDB, ResourceType,
     ResourceReview, ResourceStatus, StorageStatus, StorageOperation,
     ResourceRatingCreate,
 )
 from pathlib import Path
->>>>>>> 270fbcbd
 
 def format_datetime():
     """Helper function to format datetime consistently"""
@@ -126,13 +114,8 @@
     title = Faker('sentence', nb_words=4)
     description = LazyAttribute(lambda o: f'Test Description {o.id}')
     course_id = "ece 657"
-<<<<<<< HEAD
-    created_by = Faker('pyint', min_value=1)
-    updated_by = Faker('pyint', min_value=1)
-=======
     created_by = Faker('uuid4')
     updated_by = Faker('uuid4')
->>>>>>> 270fbcbd
     file_type = "pdf"
     file_size = 1024
     storage_path = LazyAttribute(
@@ -148,11 +131,8 @@
     sync_error = None
     retry_count = 0
     last_sync_at = LazyFunction(datetime.now)
-<<<<<<< HEAD
-=======
     average_rating = 0.0
     rating_count = 0
->>>>>>> 270fbcbd
 
 class ResourceCreateFactory(Factory):
     """Factory for ResourceCreate model"""
@@ -170,28 +150,17 @@
     mime_type = "application/pdf"
     file_hash = Faker('sha256')
     original_filename = "test.pdf"
-<<<<<<< HEAD
-    uploader_id = Faker('pyint', min_value=1)
-=======
     uploader_id = Faker('uuid4')
->>>>>>> 270fbcbd
 
 class ResourceUpdateFactory(Factory):
     """Factory for ResourceUpdate model"""
     class Meta:
         model = ResourceUpdate
-<<<<<<< HEAD
-
-    title = Faker('sentence', nb_words=4)
-    description = Faker('text', max_nb_chars=200)
-    course_id = "ece 657"
-=======
     
     title = Faker('sentence', nb_words=4)
     description = Faker('text', max_nb_chars=200)
     course_id = "ece 657"
     updated_by = Faker('uuid4')
->>>>>>> 270fbcbd
 
 class ResourceReviewFactory(Factory):
     """Factory for ResourceReview model"""
@@ -200,27 +169,7 @@
     
     status = ResourceStatus.APPROVED
     review_comment = Faker('text', max_nb_chars=200)
-<<<<<<< HEAD
-    reviewed_by = Faker('pyint', min_value=1)
-
-class MockUserFactory(Factory):
-    """Factory for MockUser model"""
-    class Meta:
-        model = MockUser
-
-    id = Faker('pyint', min_value=1)
-    username = Faker('user_name')
-    is_admin = False
-
-class MockAdminFactory(MockUserFactory):
-    """Factory for admin MockUser model"""
-    class Meta:
-        model = MockUser
-    
-    is_admin = True
-=======
     reviewed_by = Faker('uuid4')
->>>>>>> 270fbcbd
 
 class FileFactory:
     """Factory for file upload testing"""
@@ -228,27 +177,6 @@
     # Test file paths
     TEST_FILES_DIR = Path(__file__).parent / "e2e" / "test_files"
     TEST_FILE_PATH = TEST_FILES_DIR / "test_document.pdf"
-<<<<<<< HEAD
-    
-    @classmethod
-    def setup_test_file(cls):
-        """Create test file and directory"""
-        cls.TEST_FILES_DIR.mkdir(exist_ok=True)
-        if not cls.TEST_FILE_PATH.exists():
-            with open(cls.TEST_FILE_PATH, "wb") as f:
-                f.write(b"%PDF-1.4\n%Test PDF content")
-        return cls.TEST_FILE_PATH
-
-    @classmethod
-    def cleanup_test_file(cls):
-        """Clean up test file"""
-        if cls.TEST_FILE_PATH.exists():
-            try:
-                cls.TEST_FILE_PATH.unlink()
-            except Exception:
-                pass
-=======
->>>>>>> 270fbcbd
 
     @staticmethod
     def generate_test_file():
@@ -278,32 +206,11 @@
             for blob in blobs:
                 blob.delete()
         except Exception as e:
-<<<<<<< HEAD
-            raise StorageError(f"Failed to cleanup test files: {str(e)}")
-
-    @staticmethod
-    async def verify_file_exists(resource_service, file_path: str) -> bool:
-        """verify file existence"""
-        try:
-            # 直接使用 resource_service 的方法验证文件存在
-            await resource_service._ensure_storage_initialized()
-            blob = resource_service._storage_bucket.blob(file_path)
-            exists = await asyncio.get_event_loop().run_in_executor(
-                None, blob.exists
-            )
-            return exists
-        except Exception as e:
-            raise StorageError(f"Failed to verify file existence: {str(e)}")
-=======
             raise ValueError(f"Failed to cleanup test files: {str(e)}")
->>>>>>> 270fbcbd
             
     @classmethod
     def create(cls):
         """Create a test file (compatibility method for TestFileFactory)"""
-<<<<<<< HEAD
-        return cls.generate_test_file()
-=======
         return cls.generate_test_file()
 
 class ResourceRatingCreateFactory(Factory):
@@ -311,5 +218,4 @@
     class Meta:
         model = ResourceRatingCreate
     
-    rating = Faker('pyfloat', min_value=1.0, max_value=5.0)
->>>>>>> 270fbcbd
+    rating = Faker('pyfloat', min_value=1.0, max_value=5.0)