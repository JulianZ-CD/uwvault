--- conflicted
+++ resolved
@@ -58,7 +58,6 @@
             </NavigationMenuItem>
 
             <NavigationMenuItem>
-<<<<<<< HEAD
               <Link href="/course" legacyBehavior passHref>
                 <NavigationMenuLink className={navigationMenuTriggerStyle()}>
                   Courses
@@ -81,7 +80,6 @@
                   ))}
                 </ul>
               </NavigationMenuContent>
-=======
               {isAdmin ? (
                 <Link href="/resources/admin" legacyBehavior passHref>
                   <NavigationMenuLink className={navigationMenuTriggerStyle()}>
@@ -95,7 +93,6 @@
                   </NavigationMenuLink>
                 </Link>
               )}
->>>>>>> 5a15ae84
             </NavigationMenuItem>
 
             <NavigationMenuItem>
