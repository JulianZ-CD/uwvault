--- conflicted
+++ resolved
@@ -56,17 +56,14 @@
           VERIFY_EMAIL_URL: ${{ vars.VERIFY_EMAIL_URL }}
           RESET_PASSWORD_URL: ${{ vars.RESET_PASSWORD_URL }}
           DEFAULT_ORIGIN: ${{ vars.DEFAULT_ORIGIN }}
-<<<<<<< HEAD
           GCP_PROJECT_ID: ${{ secrets.GCP_PROJECT_ID }}
           GCP_BUCKET_NAME: ${{ secrets.GCP_BUCKET_NAME }}
           GCP_CREDENTIALS_PATH: ${{ steps.auth.outputs.credentials_file_path }}
           GOOGLE_APPLICATION_CREDENTIALS: ${{ steps.auth.outputs.credentials_file_path }}
           USER_EMAIL: ${{ secrets.USER_EMAIL }}
           USER_PASSWORD: ${{ secrets.USER_PASSWORD }}
-=======
           ADMIN_EMAIL: ${{ secrets.ADMIN_EMAIL }}
           ADMIN_PASSWORD: ${{ secrets.ADMIN_PASSWORD }}
->>>>>>> 20b788bf
         run: |
           pytest --cov=api --cov-report=xml --cov-report=html
 
